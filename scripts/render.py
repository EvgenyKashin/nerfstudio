#!/usr/bin/env python
"""
render.py
"""
from __future__ import annotations

import json
import os
import struct
import sys
from contextlib import ExitStack
from dataclasses import dataclass, field
from pathlib import Path
from typing import List, Optional

import mediapy as media
import numpy as np
import torch
import tyro
from rich.console import Console
from rich.progress import (
    BarColumn,
    Progress,
    TaskProgressColumn,
    TextColumn,
    TimeRemainingColumn,
)
from typing_extensions import Literal, assert_never

from nerfstudio.cameras.camera_paths import get_path_from_json, get_spiral_path
from nerfstudio.cameras.cameras import Cameras, CameraType
from nerfstudio.pipelines.base_pipeline import Pipeline
from nerfstudio.utils import install_checks
from nerfstudio.utils.eval_utils import eval_setup
from nerfstudio.utils.rich_utils import ItersPerSecColumn

CONSOLE = Console(width=120)


def _render_trajectory_video(
    pipeline: Pipeline,
    cameras: Cameras,
    output_filename: Path,
    rendered_output_names: List[str],
    rendered_resolution_scaling_factor: float = 1.0,
    seconds: float = 5.0,
    output_format: Literal["images", "video"] = "video",
    camera_type: CameraType = CameraType.PERSPECTIVE,
) -> None:
    """Helper function to create a video of the spiral trajectory.

    Args:
        pipeline: Pipeline to evaluate with.
        cameras: Cameras to render.
        output_filename: Name of the output file.
        rendered_output_names: List of outputs to visualise.
        rendered_resolution_scaling_factor: Scaling factor to apply to the camera image resolution.
        seconds: Length of output video.
        output_format: How to save output data.
        camera_type: Camera projection format type.
    """
    CONSOLE.print("[bold green]Creating trajectory " + output_format)
    cameras.rescale_output_resolution(rendered_resolution_scaling_factor)
    # To fix case with: --downscale-factor > 1
    render_width, render_height = cameras.width[0].item(), cameras.height[0].item()
    cameras = cameras.to(pipeline.device)
    fps = len(cameras) / seconds

    progress = Progress(
        TextColumn(":movie_camera: Rendering :movie_camera:"),
        BarColumn(),
        TaskProgressColumn(show_speed=True),
        ItersPerSecColumn(suffix="fps"),
        TimeRemainingColumn(elapsed_when_finished=True, compact=True),
    )
    if output_format == "images":
        output_image_dir = output_filename.parent / output_filename.stem
        output_image_dir.mkdir(parents=True, exist_ok=True)
    if output_format == "video":
        # make the folder if it doesn't exist
        output_filename.parent.mkdir(parents=True, exist_ok=True)
        # NOTE:
        # we could use ffmpeg_args "-movflags faststart" for progressive download,
        # which would force moov atom into known position before mdat,
        # but then we would have to move all of mdat to insert metadata atom
        # (unless we reserve enough space to overwrite with our uuid tag,
        # but we don't know how big the video file will be, so it's not certain!)

    with ExitStack() as stack:
<<<<<<< HEAD
        writer = (
            stack.enter_context(
                media.VideoWriter(
                    path=output_filename,
                    shape=(
                        int(render_height),
                        int(render_width) * len(rendered_output_names),
                    ),
                    fps=fps,
                )
            )
            if output_format == "video"
            else None
        )
=======
        writer = None

>>>>>>> 7466788b
        with progress:
            for camera_idx in progress.track(range(cameras.size), description=""):
                camera_ray_bundle = cameras.generate_rays(camera_indices=camera_idx)
                with torch.no_grad():
                    outputs = pipeline.model.get_outputs_for_camera_ray_bundle(camera_ray_bundle)
                render_image = []
                for rendered_output_name in rendered_output_names:
                    if rendered_output_name not in outputs:
                        CONSOLE.rule("Error", style="red")
                        CONSOLE.print(f"Could not find {rendered_output_name} in the model outputs", justify="center")
                        CONSOLE.print(
                            f"Please set --rendered_output_name to one of: {outputs.keys()}", justify="center"
                        )
                        sys.exit(1)
                    output_image = outputs[rendered_output_name].cpu().numpy()
                    if output_image.shape[-1] == 1:
                        output_image = np.concatenate((output_image,) * 3, axis=-1)
                    render_image.append(output_image)
                render_image = np.concatenate(render_image, axis=1)
                if output_format == "images":
                    media.write_image(output_image_dir / f"{camera_idx:05d}.png", render_image)
                if output_format == "video":
                    if writer is None:
                        render_width = int(render_image.shape[1] * rendered_resolution_scaling_factor)
                        render_height = int(render_image.shape[0] * rendered_resolution_scaling_factor)
                        writer = stack.enter_context(
                            media.VideoWriter(
                                path=output_filename,
                                shape=(render_height, render_width),
                                fps=fps,
                            )
                        )
                    writer.add_image(render_image)

    if output_format == "video":
        if camera_type == CameraType.EQUIRECTANGULAR:
            insert_spherical_metadata_into_file(output_filename)


def insert_spherical_metadata_into_file(
    output_filename: Path,
) -> None:
    """Inserts spherical metadata into MP4 video file in-place.
    Args:
        output_filename: Name of the (input and) output file.
    """
    # NOTE:
    # because we didn't use faststart, the moov atom will be at the end;
    # to insert our metadata, we need to find (skip atoms until we get to) moov.
    # we should have 0x00000020 ftyp, then 0x00000008 free, then variable mdat.
    spherical_uuid = b"\xff\xcc\x82\x63\xf8\x55\x4a\x93\x88\x14\x58\x7a\x02\x52\x1f\xdd"
    spherical_metadata = bytes(
        """<rdf:SphericalVideo
xmlns:rdf='http://www.w3.org/1999/02/22-rdf-syntax-ns#'
xmlns:GSpherical='http://ns.google.com/videos/1.0/spherical/'>
<GSpherical:ProjectionType>equirectangular</GSpherical:ProjectionType>
<GSpherical:Spherical>True</GSpherical:Spherical>
<GSpherical:Stitched>True</GSpherical:Stitched>
<GSpherical:StitchingSoftware>nerfstudio</GSpherical:StitchingSoftware>
</rdf:SphericalVideo>""",
        "utf-8",
    )
    insert_size = len(spherical_metadata) + 8 + 16
    with open(output_filename, mode="r+b") as mp4file:
        try:
            # get file size
            mp4file_size = os.stat(output_filename).st_size

            # find moov container (probably after ftyp, free, mdat)
            while True:
                pos = mp4file.tell()
                size, tag = struct.unpack(">I4s", mp4file.read(8))
                if tag == b"moov":
                    break
                mp4file.seek(pos + size)
            # if moov isn't at end, bail
            if pos + size != mp4file_size:
                # TODO: to support faststart, rewrite all stco offsets
                raise Exception("moov container not at end of file")
            # go back and write inserted size
            mp4file.seek(pos)
            mp4file.write(struct.pack(">I", size + insert_size))
            # go inside moov
            mp4file.seek(pos + 8)
            # find trak container (probably after mvhd)
            while True:
                pos = mp4file.tell()
                size, tag = struct.unpack(">I4s", mp4file.read(8))
                if tag == b"trak":
                    break
                mp4file.seek(pos + size)
            # go back and write inserted size
            mp4file.seek(pos)
            mp4file.write(struct.pack(">I", size + insert_size))
            # we need to read everything from end of trak to end of file in order to insert
            # TODO: to support faststart, make more efficient (may load nearly all data)
            mp4file.seek(pos + size)
            rest_of_file = mp4file.read(mp4file_size - pos - size)
            # go to end of trak (again)
            mp4file.seek(pos + size)
            # insert our uuid atom with spherical metadata
            mp4file.write(struct.pack(">I4s16s", insert_size, b"uuid", spherical_uuid))
            mp4file.write(spherical_metadata)
            # write rest of file
            mp4file.write(rest_of_file)
        finally:
            mp4file.close()


@dataclass
class RenderTrajectory:
    """Load a checkpoint, render a trajectory, and save to a video file."""

    # Path to config YAML file.
    load_config: Path
    # Name of the renderer outputs to use. rgb, depth, etc. concatenates them along y axis
    rendered_output_names: List[str] = field(default_factory=lambda: ["rgb"])
    #  Trajectory to render.
    traj: Literal["spiral", "filename"] = "spiral"
    # Scaling factor to apply to the camera image resolution.
    downscale_factor: int = 1
    # Filename of the camera path to render.
    camera_path_filename: Path = Path("camera_path.json")
    # Name of the output file.
    output_path: Path = Path("renders/output.mp4")
    # How long the video should be.
    seconds: float = 5.0
    # How to save output data.
    output_format: Literal["images", "video"] = "video"
    # Specifies number of rays per chunk during eval.
    eval_num_rays_per_chunk: Optional[int] = None

    def main(self) -> None:
        """Main function."""
        _, pipeline, _ = eval_setup(
            self.load_config,
            eval_num_rays_per_chunk=self.eval_num_rays_per_chunk,
            test_mode="test" if self.traj == "spiral" else "inference",
        )

        install_checks.check_ffmpeg_installed()

        seconds = self.seconds

        # TODO(ethan): use camera information from parsing args
        if self.traj == "spiral":
            camera_start = pipeline.datamanager.eval_dataloader.get_camera(image_idx=0).flatten()
            # TODO(ethan): pass in the up direction of the camera
            camera_type = CameraType.PERSPECTIVE
            camera_path = get_spiral_path(camera_start, steps=30, radius=0.1)
        elif self.traj == "filename":
            with open(self.camera_path_filename, "r", encoding="utf-8") as f:
                camera_path = json.load(f)
            seconds = camera_path["seconds"]
            if "camera_type" not in camera_path:
                camera_type = CameraType.PERSPECTIVE
            elif camera_path["camera_type"] == "fisheye":
                camera_type = CameraType.FISHEYE
            elif camera_path["camera_type"] == "equirectangular":
                camera_type = CameraType.EQUIRECTANGULAR
            else:
                camera_type = CameraType.PERSPECTIVE
            camera_path = get_path_from_json(camera_path)
        else:
            assert_never(self.traj)

        _render_trajectory_video(
            pipeline,
            camera_path,
            output_filename=self.output_path,
            rendered_output_names=self.rendered_output_names,
            rendered_resolution_scaling_factor=1.0 / self.downscale_factor,
            seconds=seconds,
            output_format=self.output_format,
            camera_type=camera_type,
        )


def entrypoint():
    """Entrypoint for use with pyproject scripts."""
    tyro.extras.set_accent_color("bright_yellow")
    tyro.cli(RenderTrajectory).main()


if __name__ == "__main__":
    entrypoint()

# For sphinx docs
get_parser_fn = lambda: tyro.extras.get_parser(RenderTrajectory)  # noqa<|MERGE_RESOLUTION|>--- conflicted
+++ resolved
@@ -87,25 +87,8 @@
         # but we don't know how big the video file will be, so it's not certain!)
 
     with ExitStack() as stack:
-<<<<<<< HEAD
-        writer = (
-            stack.enter_context(
-                media.VideoWriter(
-                    path=output_filename,
-                    shape=(
-                        int(render_height),
-                        int(render_width) * len(rendered_output_names),
-                    ),
-                    fps=fps,
-                )
-            )
-            if output_format == "video"
-            else None
-        )
-=======
         writer = None
 
->>>>>>> 7466788b
         with progress:
             for camera_idx in progress.track(range(cameras.size), description=""):
                 camera_ray_bundle = cameras.generate_rays(camera_indices=camera_idx)
