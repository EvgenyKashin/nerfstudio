--- conflicted
+++ resolved
@@ -97,18 +97,16 @@
     vis="viewer",
 )
 
-<<<<<<< HEAD
-method_configs["nerfacto_cust"] = ExperimentConfig(
+method_configs["nerfacto_cust"] = TrainerConfig(
     method_name="nerfacto_cust",
-    trainer=TrainerConfig(
-        steps_per_eval_batch=1000, steps_per_save=4000, max_num_iterations=16000, mixed_precision=True
-    ),
+    steps_per_eval_batch=1000,
+    steps_per_save=4000,
+    max_num_iterations=16000,
+    mixed_precision=True,
     pipeline=VanillaPipelineConfig(
         datamanager=VanillaDataManagerConfig(
             dataparser=NerfstudioDataParserConfig(),
-            # train_num_rays_per_batch=8192,
             train_num_rays_per_batch=4096,
-            # eval_num_rays_per_batch=2048,
             eval_num_rays_per_batch=4096,
             camera_optimizer=CameraOptimizerConfig(mode="off"),
             # camera_optimizer=CameraOptimizerConfig(
@@ -137,10 +135,7 @@
     vis="viewer",
 )
 
-method_configs["instant-ngp"] = ExperimentConfig(
-=======
 method_configs["instant-ngp"] = TrainerConfig(
->>>>>>> 88793739
     method_name="instant-ngp",
     steps_per_eval_batch=500,
     steps_per_save=2000,
